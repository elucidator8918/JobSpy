"""
jobspy.jobboard.exceptions
~~~~~~~~~~~~~~~~~~~

This module contains the set of Scrapers' exceptions.
"""


class LinkedInException(Exception):
    def __init__(self, message=None):
        super().__init__(message or "An error occurred with LinkedIn")


class IndeedException(Exception):
    def __init__(self, message=None):
        super().__init__(message or "An error occurred with Indeed")


class ZipRecruiterException(Exception):
    def __init__(self, message=None):
        super().__init__(message or "An error occurred with ZipRecruiter")


class GlassdoorException(Exception):
    def __init__(self, message=None):
        super().__init__(message or "An error occurred with Glassdoor")


class GoogleJobsException(Exception):
    def __init__(self, message=None):
        super().__init__(message or "An error occurred with Google Jobs")


class BaytException(Exception):
    def __init__(self, message=None):
        super().__init__(message or "An error occurred with Bayt")

class NaukriException(Exception):
    def __init__(self,message=None):
        super().__init__(message or "An error occurred with Naukri")

<<<<<<< HEAD
class ProfessionHUException(Exception):
    def __init__(self,message=None):
        super().__init__(message or "An error occurred with ProfessionHU")

class ProfessionHUException(Exception):
    def __init__(self, message=None):
        super().__init__(message or "An error occurred with ProfessionHU")


class PosaoHRException(Exception):
    def __init__(self, message=None):
        super().__init__(message or "An error occurred with Posao.hr")


class InfoJobsException(Exception):
    def __init__(self, message=None):
        super().__init__(message or "An error occurred with InfoJobs")


class PracujPLException(Exception):
    def __init__(self, message=None):
        super().__init__(message or "An error occurred with Pracuj.pl")


class KarriereATException(Exception):
    def __init__(self, message=None):
        super().__init__(message or "An error occurred with Karriere.at")


class ArbetsformedlingenException(Exception):
    def __init__(self, message=None):
        super().__init__(message or "An error occurred with Arbetsformedlingen")

class UpworkException(Exception):
    def __init__(self, message=None):
        super().__init__(message or "An error occurred with Upwork")
=======

class BDJobsException(Exception):
    def __init__(self, message=None):
        super().__init__(message or "An error occurred with BDJobs")
>>>>>>> 4b16ac79
<|MERGE_RESOLUTION|>--- conflicted
+++ resolved
@@ -39,7 +39,11 @@
     def __init__(self,message=None):
         super().__init__(message or "An error occurred with Naukri")
 
-<<<<<<< HEAD
+
+class BDJobsException(Exception):
+    def __init__(self, message=None):
+        super().__init__(message or "An error occurred with BDJobs")
+
 class ProfessionHUException(Exception):
     def __init__(self,message=None):
         super().__init__(message or "An error occurred with ProfessionHU")
@@ -75,10 +79,4 @@
 
 class UpworkException(Exception):
     def __init__(self, message=None):
-        super().__init__(message or "An error occurred with Upwork")
-=======
-
-class BDJobsException(Exception):
-    def __init__(self, message=None):
-        super().__init__(message or "An error occurred with BDJobs")
->>>>>>> 4b16ac79
+        super().__init__(message or "An error occurred with Upwork")